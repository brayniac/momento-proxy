--- conflicted
+++ resolved
@@ -21,13 +21,8 @@
 libc = "0.2.149"
 logger = { git = "https://github.com/pelikan-io/pelikan.git", rev = "4afdd11", package = "logger" }
 metriken = "0.7.0"
-<<<<<<< HEAD
-moka = { version = "0.12", features = ["sync"] }
+moka = { version = "0.12", features = ["sync", "future"] }
 momento = { git = "https://github.com/brayniac/client-sdk-rust.git", branch = "local-testing" }
-=======
-moka = { version = "0.12", features = ["sync", "future"] }
-momento = "0.52.0"
->>>>>>> 355f7b79
 pelikan-net = { git = "https://github.com/pelikan-io/pelikan.git", rev = "4afdd11", package = "pelikan-net", features = ["metrics"] }
 protocol-admin = { git = "https://github.com/pelikan-io/pelikan.git", rev = "4afdd11", package = "protocol-admin" }
 protocol-memcache = { git = "https://github.com/pelikan-io/pelikan.git", rev = "4afdd11", package = "protocol-memcache" }
